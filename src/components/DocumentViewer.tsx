<<<<<<< HEAD
import { useState, useEffect, useMemo, useCallback } from "react";
=======
import { useState, useEffect } from "react";
>>>>>>> 826dffc0
import { 
  BookOpen, 
  Download, 
  ZoomIn, 
  ZoomOut, 
  RotateCw, 
  X, 
  Share2, 
  Star, 
  StarOff, 
  Printer, 
  ChevronLeft, 
  ChevronRight, 
  Info,
  Copy, 
  Facebook, 
  Twitter, 
  Mail,
  FileText
} from "lucide-react";
import { Button } from "./ui/button";
import { Badge } from "./ui/badge";
import { toast } from "sonner";
import { Document as PDFDocument, Page as PDFPage, pdfjs } from 'react-pdf';
import { DocumentService } from "../services/documentService";
import { Popover, PopoverContent, PopoverTrigger } from "./ui/popover";
import 'react-pdf/dist/Page/AnnotationLayer.css';
import 'react-pdf/dist/Page/TextLayer.css';

// Configure PDF.js worker properly
pdfjs.GlobalWorkerOptions.workerSrc = new URL(
  'pdfjs-dist/build/pdf.worker.min.mjs',
  import.meta.url,
).toString();

// Sample PDF data URL (properly formatted as a string)
const SAMPLE_PDF_DATA = 'data:application/pdf;base64,JVBERi0xLjAKMSAwIG9iago8PAovVHlwZSAvQ2F0YWxvZwovUGFnZXMgMiAwIFIKPj4KZW5kb2JqCgoyIDAgb2JqCjw8Ci9UeXBlIC9QYWdlcwovQ291bnQgMQovS2lkcyBbMyAwIFJdCj4+CmVuZG9iagoKMyAwIG9iago8PAovVHlwZSAvUGFnZQovUGFyZW50IDIgMCBSCi9NZWRpYUJveCBbMCAwIDYxMiA3OTJdCi9Db250ZW50cyA0IDAgUgovUmVzb3VyY2VzIDw8Ci9Gb250IDw8Ci9GMSA1IDAgUgo+Pgo+Pgo+PgplbmRvYmoKCjQgMCBvYmoKPDwKL0xlbmd0aCA0NAo+PgpzdHJlYW0KQlQKL0YxIDEyIFRmCjEwMCA3MDAgVGQKKFNhbXBsZSBQREYpIFRqCkVUCmVuZHN0cmVhbQplbmRvYmoKCjUgMCBvYmoKPDwKL1R5cGUgL0ZvbnQKL1N1YnR5cGUgL1R5cGUxCi9CYXNlRm9udCAvSGVsdmV0aWNhCj4+CmVuZG9iagoKeHJlZgowIDYKMDAwMDAwMDAwMCA2NTUzNSBmIAowMDAwMDAwMDA5IDAwMDAwIG4gCjAwMDAwMDAwNzQgMDAwMDAgbiAKMDAwMDAwMDEyMCAwMDAwMCBuIAowMDAwMDAwMjc5IDAwMDAwIG4gCjAwMDAwMDAzNzMgMDAwMDAgbiAKdHJhaWxlcgo8PAovU2l6ZSA2Ci9Sb290IDEgMCBSCj4+CnN0YXJ0eHJlZgo0NzAKJSVFT0Y=';

interface Document {
  id: string;
  title: string;
  authors: string[];
  year: number;
  program: string;
  adviser: string;
  abstract: string;
  keywords: string[];
  downloadCount: number;
  dateAdded: string;
  fileSize: string;
  pages: number;
  thumbnail: string;
}

interface DocumentViewerProps {
  document: Document | null;
  isOpen: boolean;
  onClose: () => void;
}

export function DocumentViewer({ document, isOpen, onClose }: DocumentViewerProps) {
  const [downloadCount, setDownloadCount] = useState(0);
  const [pdfUrl, setPdfUrl] = useState<string | null>(null);
  const [pdfLoading, setPdfLoading] = useState(false);
  const [pdfError, setPdfError] = useState<string | null>(null);
  const [numPages, setNumPages] = useState<number | null>(null);
  const [pageNumber, setPageNumber] = useState(1);
  const [scale, setScale] = useState(1.0);
  const [rotation, setRotation] = useState(0);
  const [isStarred, setIsStarred] = useState(false);
  const [showToolbar, setShowToolbar] = useState(true);
  const [showSidebar, setShowSidebar] = useState(false);
  const [viewMode, setViewMode] = useState<'single' | 'scroll'>('scroll');
<<<<<<< HEAD

  // Memoize the PDF options to prevent unnecessary reloads
  const pdfOptions = useMemo(() => ({
    cMapUrl: 'https://unpkg.com/pdfjs-dist@3.11.174/cmaps/',
    cMapPacked: true,
    standardFontDataUrl: 'https://unpkg.com/pdfjs-dist@3.11.174/standard_fonts/',
  }), []);

  // Memoize callback functions to prevent unnecessary re-renders
  const onDocumentLoadSuccess = useCallback(({ numPages }: { numPages: number }) => {
    setNumPages(numPages);
    setPageNumber(1);
  }, []);

  const onDocumentLoadError = useCallback((error: Error) => {
    console.error('PDF load error:', error);
    setPdfError('Failed to load PDF document');
  }, []);
=======
  const [inputPageNumber, setInputPageNumber] = useState('1');
>>>>>>> 826dffc0

  // Update download count when document changes
  useEffect(() => {
    if (document) {
      setDownloadCount(document.downloadCount || 0);
    }
  }, [document]);

  // Load PDF URL when document changes
  useEffect(() => {
    if (document && isOpen) {
      loadPdfUrl();
    }
    
    // Cleanup function to prevent memory leaks
    return () => {
      if (!isOpen) {
        // Reset PDF state when closing
        setPdfUrl(null);
        setNumPages(null);
        setPageNumber(1);
        setPdfError(null);
        setPdfLoading(false);
      }
    };
  }, [document, isOpen]);

  // Auto-hide toolbar after 3 seconds of inactivity
  useEffect(() => {
    let timeout: NodeJS.Timeout;
    
    const resetTimeout = () => {
      if (timeout) clearTimeout(timeout);
      setShowToolbar(true);
      timeout = setTimeout(() => {
        setShowToolbar(false);
      }, 3000);
    };

    if (isOpen) {
      resetTimeout();
      const handleMouseMove = () => resetTimeout();
      window.addEventListener('mousemove', handleMouseMove);
      
      return () => {
        window.removeEventListener('mousemove', handleMouseMove);
        if (timeout) clearTimeout(timeout);
      };
    }
  }, [isOpen]);

<<<<<<< HEAD
=======
  // Sync input page number with actual page number
  useEffect(() => {
    setInputPageNumber(pageNumber.toString());
  }, [pageNumber]);

>>>>>>> 826dffc0
  // Early return after all hooks
  if (!document) {
    return null;
  }

  const loadPdfUrl = async () => {
    if (!document) return;
    
    setPdfLoading(true);
    setPdfError(null);
    
    try {
      const filePathResult = await DocumentService.getDocumentFilePath(document.id);
      
      if (filePathResult.data && filePathResult.data.file_path) {
        const result = await DocumentService.getDocumentFileUrl(filePathResult.data.file_path);
        if (result.data && result.data.signedUrl) {
          setPdfUrl(result.data.signedUrl);
          return;
        }
      }
      
      // Fallback paths
      const possiblePaths = [
        `documents/${document.id}/${document.id}.pdf`,
        `documents/${document.id}/${document.id}.PDF`,
        `documents/${document.id}/${document.title}.pdf`,
        `documents/${document.id}/${document.title}.PDF`
      ];
      
      let foundUrl = null;
      for (const filePath of possiblePaths) {
        try {
          const result = await DocumentService.getDocumentFileUrl(filePath);
          if (result.data && result.data.signedUrl) {
            foundUrl = result.data.signedUrl;
            break;
          }
        } catch (pathError) {
          continue;
        }
      }
      
      if (foundUrl) {
        setPdfUrl(foundUrl);
      } else {
        setPdfUrl(SAMPLE_PDF_DATA);
      }
    } catch (error) {
      setPdfUrl(SAMPLE_PDF_DATA);
    } finally {
      setPdfLoading(false);
    }
  };

  const handleDownload = async () => {
    try {
      await DocumentService.incrementDownloadCount(document.id);
      setDownloadCount(prev => prev + 1);
      
      if (pdfUrl) {
        const link = window.document.createElement('a');
        link.href = pdfUrl;
        link.download = `${document.title}.pdf`;
        window.document.body.appendChild(link);
        link.click();
        window.document.body.removeChild(link);
      }
      
      toast.success(`Downloaded "${document.title}"`);
    } catch (error) {
      toast.error("Download failed");
    }
  };

<<<<<<< HEAD
=======
  const onDocumentLoadSuccess = ({ numPages }: { numPages: number }) => {
    setNumPages(numPages);
    setPageNumber(1);
    setInputPageNumber('1');
  };

  const onDocumentLoadError = (error: Error) => {
    console.error('PDF load error:', error);
    setPdfError('Failed to load PDF document');
  };

>>>>>>> 826dffc0
  const changePage = (offset: number) => {
    setPageNumber(prevPageNumber => {
      const newPageNumber = prevPageNumber + offset;
      if (numPages && newPageNumber >= 1 && newPageNumber <= numPages) {
        return newPageNumber;
      }
      return prevPageNumber;
    });
  };

  const goToPage = (pageNum: number) => {
    if (numPages && pageNum >= 1 && pageNum <= numPages) {
      setPageNumber(pageNum);
    }
  };

  const handlePageInputChange = (e: React.ChangeEvent<HTMLInputElement>) => {
    const value = e.target.value;
    setInputPageNumber(value);
    
    const pageNum = parseInt(value, 10);
    if (!isNaN(pageNum)) {
      goToPage(pageNum);
    }
  };

  const handlePageInputKeyDown = (e: React.KeyboardEvent<HTMLInputElement>) => {
    if (e.key === 'Enter') {
      const pageNum = parseInt(inputPageNumber, 10);
      if (!isNaN(pageNum)) {
        goToPage(pageNum);
      } else {
        setInputPageNumber(pageNumber.toString());
      }
    }
  };

  const handlePageInputBlur = () => {
    const pageNum = parseInt(inputPageNumber, 10);
    if (isNaN(pageNum) || !numPages || pageNum < 1 || pageNum > numPages) {
      setInputPageNumber(pageNumber.toString());
    }
  };

  const changeScale = (newScale: number) => {
    setScale(Math.max(0.5, Math.min(3.0, newScale)));
  };

  const rotate = () => {
    setRotation(prev => (prev + 90) % 360);
  };

  const handleStar = async () => {
    setIsStarred(!isStarred);
    toast.success(
      isStarred ? "Removed from favorites" : "Added to favorites"
    );
  };

  const handleShare = async (type: 'copy' | 'facebook' | 'twitter' | 'linkedin' | 'email') => {
    const url = `${window.location.origin}/documents/${document?.id}`;
    const title = document?.title || 'Document';
    const description = document?.abstract?.slice(0, 150) + '...' || 'Check out this document';

    try {
      switch (type) {
        case 'copy':
          await navigator.clipboard.writeText(url);
          toast.success("Link copied to clipboard");
          break;
        case 'facebook':
          window.open(`https://www.facebook.com/sharer/sharer.php?u=${encodeURIComponent(url)}`, '_blank');
          break;
        case 'twitter':
          window.open(`https://twitter.com/intent/tweet?url=${encodeURIComponent(url)}&text=${encodeURIComponent(title)}`, '_blank');
          break;
        case 'linkedin':
          window.open(`https://www.linkedin.com/sharing/share-offsite/?url=${encodeURIComponent(url)}`, '_blank');
          break;
        case 'email':
          window.open(`mailto:?subject=${encodeURIComponent(title)}&body=${encodeURIComponent(`${description}\n\n${url}`)}`, '_blank');
          break;
      }
    } catch (error) {
      toast.error("Failed to share document");
    }
  };

  const handlePrint = () => {
    if (pdfUrl) {
      const printWindow = window.open(pdfUrl, '_blank');
      if (printWindow) {
        printWindow.onload = () => {
          printWindow.print();
        };
      }
      toast.success("Opening document for printing");
    } else {
      toast.error("Document not available for printing");
    }
  };

  if (!isOpen) return null;

  return (
    <div 
      className="fixed inset-0 z-50 w-screen h-screen bg-black overflow-hidden"
      style={{ 
        width: '100vw', 
        height: '100vh',
        position: 'fixed',
        top: 0,
        left: 0,
        right: 0,
        bottom: 0
      }}
    >
        {/* Floating Toolbar - Top */}
        <div className={`absolute top-0 left-0 right-0 z-50 transition-all duration-300 ${
          showToolbar ? 'translate-y-0 opacity-100' : '-translate-y-full opacity-0'
        }`}>
          <div className="bg-black/80 backdrop-blur-md text-white px-6 py-4 flex items-center justify-between">
            <div className="flex items-center space-x-4">
              <Button
                variant="ghost"
                size="sm"
                onClick={onClose}
                className="text-gray-300 hover:text-white hover:bg-white/20"
              >
                <X className="w-5 h-5" />
              </Button>
              <div className="flex items-center space-x-3">
                <h1 className="text-xl font-semibold truncate max-w-md">{document.title}</h1>
                <Badge variant="secondary" className="bg-white/20 text-white border-white/30">
                  {document.year}
                </Badge>
              </div>
            </div>
            
            <div className="flex items-center space-x-1">
              {/* Info Button */}
              <Button
                variant="ghost"
                size="sm"
                onClick={() => setShowSidebar(!showSidebar)}
                className="text-gray-300 hover:text-white hover:bg-white/20"
              >
                <Info className="w-5 h-5" />
              </Button>

              {/* Star Button */}
              <Button
                variant="ghost"
                size="sm"
                onClick={handleStar}
                className="text-gray-300 hover:text-white hover:bg-white/20"
              >
                {isStarred ? (
                  <Star className="w-5 h-5 fill-yellow-400 text-yellow-400" />
                ) : (
                  <StarOff className="w-5 h-5" />
                )}
              </Button>

              {/* Share Button */}
              <Popover>
                <PopoverTrigger asChild>
                  <Button
                    variant="ghost"
                    size="sm"
                    className="text-gray-300 hover:text-white hover:bg-white/20"
                  >
                    <Share2 className="w-5 h-5" />
                  </Button>
                </PopoverTrigger>
                <PopoverContent className="w-64 p-4 bg-white/95 backdrop-blur-md border-white/20">
                  <div className="space-y-3">
                    <h4 className="font-medium text-sm">Share this document</h4>
                    <div className="grid grid-cols-2 gap-2">
                      <Button
                        variant="outline"
                        size="sm"
                        onClick={() => handleShare('copy')}
                        className="flex items-center space-x-2"
                      >
                        <Copy className="w-3 h-3" />
                        <span>Copy Link</span>
                      </Button>
                      <Button
                        variant="outline"
                        size="sm"
                        onClick={() => handleShare('email')}
                        className="flex items-center space-x-2"
                      >
                        <Mail className="w-3 h-3" />
                        <span>Email</span>
                      </Button>
                      <Button
                        variant="outline"
                        size="sm"
                        onClick={() => handleShare('facebook')}
                        className="flex items-center space-x-2"
                      >
                        <Facebook className="w-3 h-3" />
                        <span>Facebook</span>
                      </Button>
                      <Button
                        variant="outline"
                        size="sm"
                        onClick={() => handleShare('twitter')}
                        className="flex items-center space-x-2"
                      >
                        <Twitter className="w-3 h-3" />
                        <span>Twitter</span>
                      </Button>
                    </div>
                  </div>
                </PopoverContent>
              </Popover>

              {/* Print Button */}
              <Button
                variant="ghost"
                size="sm"
                onClick={handlePrint}
                className="text-gray-300 hover:text-white hover:bg-white/20"
              >
                <Printer className="w-5 h-5" />
              </Button>

              {/* Download Button */}
              <Button
                variant="ghost"
                size="sm"
                onClick={handleDownload}
                className="text-gray-300 hover:text-white hover:bg-white/20"
              >
                <Download className="w-5 h-5" />
              </Button>
            </div>
          </div>
        </div>

        {/* Floating Controls - Bottom */}
        <div className={`absolute bottom-0 left-1/2 transform -translate-x-1/2 z-50 transition-all duration-300 ${
          showToolbar ? 'translate-y-0 opacity-100' : 'translate-y-full opacity-0'
        }`}>
          <div className="bg-black/80 backdrop-blur-md text-white px-8 py-4 rounded-t-2xl flex items-center space-x-6 shadow-2xl">
            {/* Navigation Controls - Only show in single page mode */}
            {viewMode === 'single' && (
              <div className="flex items-center space-x-3">
                <Button
                  size="sm"
                  variant="ghost"
                  onClick={() => changePage(-1)}
                  disabled={pageNumber <= 1}
                  className="text-gray-300 hover:text-white hover:bg-white/20 disabled:opacity-50"
                >
                  <ChevronLeft className="w-5 h-5" />
                </Button>
                
<<<<<<< HEAD
                <div className="bg-white/20 rounded-lg px-4 py-2 min-w-0">
                  <span className="text-sm font-medium">
                    {pageNumber} of {numPages || '?'}
=======
                <div className="bg-white/20 rounded-lg px-4 py-2 min-w-0 flex items-center space-x-2">
                  <input
                    type="text"
                    value={inputPageNumber}
                    onChange={handlePageInputChange}
                    onKeyDown={handlePageInputKeyDown}
                    onBlur={handlePageInputBlur}
                    className="bg-transparent text-sm font-medium w-12 text-center outline-none"
                  />
                  <span className="text-sm font-medium">
                    of {numPages || '?'}
>>>>>>> 826dffc0
                  </span>
                </div>
                
                <Button
                  size="sm"
                  variant="ghost"
                  onClick={() => changePage(1)}
                  disabled={pageNumber >= (numPages || 1)}
                  className="text-gray-300 hover:text-white hover:bg-white/20 disabled:opacity-50"
                >
                  <ChevronRight className="w-5 h-5" />
                </Button>
              </div>
            )}

            <div className="w-px h-8 bg-white/30"></div>

            {/* Zoom Controls */}
            <div className="flex items-center space-x-3">
              <Button
                size="sm"
                variant="ghost"
                onClick={() => changeScale(scale - 0.2)}
                disabled={scale <= 0.5}
                className="text-gray-300 hover:text-white hover:bg-white/20 disabled:opacity-50"
              >
                <ZoomOut className="w-5 h-5" />
              </Button>
              
              <div className="bg-white/20 rounded-lg px-3 py-2 min-w-0">
                <span className="text-sm font-medium">
                  {Math.round(scale * 100)}%
                </span>
              </div>
              
              <Button
                size="sm"
                variant="ghost"
                onClick={() => changeScale(scale + 0.2)}
                disabled={scale >= 3.0}
                className="text-gray-300 hover:text-white hover:bg-white/20 disabled:opacity-50"
              >
                <ZoomIn className="w-5 h-5" />
              </Button>
<<<<<<< HEAD
=======
            </div>

            <div className="w-px h-8 bg-white/30"></div>

            {/* View Mode Toggle */}
            <div className="flex items-center space-x-2">
              <Button
                size="sm"
                variant={viewMode === 'single' ? 'default' : 'ghost'}
                onClick={() => setViewMode('single')}
                className="text-gray-300 hover:text-white hover:bg-white/20"
              >
                Single
              </Button>
              <Button
                size="sm"
                variant={viewMode === 'scroll' ? 'default' : 'ghost'}
                onClick={() => setViewMode('scroll')}
                className="text-gray-300 hover:text-white hover:bg-white/20"
              >
                Scroll
              </Button>
>>>>>>> 826dffc0
            </div>

            <div className="w-px h-8 bg-white/30"></div>

<<<<<<< HEAD
            {/* View Mode Toggle */}
            <div className="flex items-center space-x-2">
              <Button
                size="sm"
                variant={viewMode === 'single' ? 'default' : 'ghost'}
                onClick={() => setViewMode('single')}
                className="text-gray-300 hover:text-white hover:bg-white/20"
              >
                Single
              </Button>
              <Button
                size="sm"
                variant={viewMode === 'scroll' ? 'default' : 'ghost'}
                onClick={() => setViewMode('scroll')}
                className="text-gray-300 hover:text-white hover:bg-white/20"
              >
                Scroll
              </Button>
            </div>

            <div className="w-px h-8 bg-white/30"></div>

=======
>>>>>>> 826dffc0
            {/* Rotate Control */}
            <Button
              size="sm"
              variant="ghost"
              onClick={rotate}
              className="text-gray-300 hover:text-white hover:bg-white/20"
            >
              <RotateCw className="w-5 h-5" />
            </Button>
          </div>
        </div>

        {/* Sidebar */}
        {showSidebar && (
          <div className="absolute top-0 right-0 w-80 h-full bg-white/95 backdrop-blur-md border-l border-white/20 overflow-y-auto z-40 shadow-2xl">
            <div className="p-6 space-y-6">
              {/* Document Info */}
              <div>
                <h3 className="font-bold text-xl mb-4 text-gray-900">{document.title}</h3>
                <div className="space-y-3 text-sm">
                  <div>
                    <span className="font-semibold text-gray-700">Authors:</span>
                    <p className="text-gray-600 mt-1">{document.authors.join(", ")}</p>
                  </div>
                  <div>
                    <span className="font-semibold text-gray-700">Adviser:</span>
                    <p className="text-gray-600 mt-1">{document.adviser}</p>
                  </div>
                  <div className="grid grid-cols-2 gap-4">
                    <div>
                      <span className="font-semibold text-gray-700">Program:</span>
                      <p className="text-gray-600 mt-1">{document.program}</p>
                    </div>
                    <div>
                      <span className="font-semibold text-gray-700">Year:</span>
                      <p className="text-gray-600 mt-1">{document.year}</p>
                    </div>
                  </div>
                </div>
              </div>

              {/* Keywords */}
              <div>
                <h4 className="font-semibold mb-3 text-gray-700">Keywords</h4>
                <div className="flex flex-wrap gap-2">
                  {document.keywords.map((keyword) => (
                    <Badge key={keyword} variant="secondary" className="text-xs bg-blue-100 text-blue-800">
                      {keyword}
                    </Badge>
                  ))}
                </div>
              </div>
<<<<<<< HEAD

              {/* Abstract */}
              <div>
                <h4 className="font-semibold mb-3 text-gray-700">Abstract</h4>
                <p className="text-gray-600 leading-relaxed text-sm">{document.abstract}</p>
              </div>

              {/* Statistics */}
              <div>
                <h4 className="font-semibold mb-3 text-gray-700">Statistics</h4>
                <div className="grid grid-cols-1 gap-3">
                  <div className="flex items-center justify-between p-3 bg-gradient-to-r from-blue-50 to-blue-100 rounded-lg">
                    <div className="flex items-center space-x-2">
                      <Download className="w-4 h-4 text-blue-600" />
                      <span className="text-sm font-medium text-gray-700">Downloads</span>
                    </div>
                    <span className="font-bold text-blue-600">{downloadCount}</span>
                  </div>
                  <div className="flex items-center justify-between p-3 bg-gradient-to-r from-green-50 to-green-100 rounded-lg">
                    <div className="flex items-center space-x-2">
                      <FileText className="w-4 h-4 text-green-600" />
                      <span className="text-sm font-medium text-gray-700">Pages</span>
                    </div>
                    <span className="font-bold text-green-600">{document.pages}</span>
                  </div>
                  <div className="flex items-center justify-between p-3 bg-gradient-to-r from-purple-50 to-purple-100 rounded-lg">
                    <div className="flex items-center space-x-2">
                      <BookOpen className="w-4 h-4 text-purple-600" />
                      <span className="text-sm font-medium text-gray-700">File Size</span>
                    </div>
                    <span className="font-bold text-purple-600">{document.fileSize}</span>
                  </div>
                </div>
              </div>

=======

              {/* Abstract */}
              <div>
                <h4 className="font-semibold mb-3 text-gray-700">Abstract</h4>
                <p className="text-gray-600 leading-relaxed text-sm">{document.abstract}</p>
              </div>

              {/* Statistics */}
              <div>
                <h4 className="font-semibold mb-3 text-gray-700">Statistics</h4>
                <div className="grid grid-cols-1 gap-3">
                  <div className="flex items-center justify-between p-3 bg-gradient-to-r from-blue-50 to-blue-100 rounded-lg">
                    <div className="flex items-center space-x-2">
                      <Download className="w-4 h-4 text-blue-600" />
                      <span className="text-sm font-medium text-gray-700">Downloads</span>
                    </div>
                    <span className="font-bold text-blue-600">{downloadCount}</span>
                  </div>
                  <div className="flex items-center justify-between p-3 bg-gradient-to-r from-green-50 to-green-100 rounded-lg">
                    <div className="flex items-center space-x-2">
                      <FileText className="w-4 h-4 text-green-600" />
                      <span className="text-sm font-medium text-gray-700">Pages</span>
                    </div>
                    <span className="font-bold text-green-600">{document.pages}</span>
                  </div>
                  <div className="flex items-center justify-between p-3 bg-gradient-to-r from-purple-50 to-purple-100 rounded-lg">
                    <div className="flex items-center space-x-2">
                      <BookOpen className="w-4 h-4 text-purple-600" />
                      <span className="text-sm font-medium text-gray-700">File Size</span>
                    </div>
                    <span className="font-bold text-purple-600">{document.fileSize}</span>
                  </div>
                </div>
              </div>

>>>>>>> 826dffc0
              {/* Action Buttons */}
              <div className="space-y-3">
                <Button 
                  onClick={handleDownload} 
                  className="w-full bg-gradient-to-r from-red-700 to-red-800 hover:from-red-800 hover:to-red-900 text-white shadow-lg"
                >
                  <Download className="w-4 h-4 mr-2" />
                  Download PDF
                </Button>
                <Button 
                  onClick={handlePrint} 
                  variant="outline" 
                  className="w-full border-2"
                >
                  <Printer className="w-4 h-4 mr-2" />
                  Print Document
                </Button>
              </div>
            </div>
          </div>
        )}

        {/* Main PDF Viewer */}
        <div className="w-full h-full bg-black overflow-hidden">
          {pdfLoading ? (
            <div className="flex items-center justify-center h-full text-center text-white">
              <div>
<<<<<<< HEAD
=======
                <BookOpen className="w-20 h-20 mx-auto text-gray-400 mb-6 animate-pulse" />
                <h4 className="text-xl font-semibold mb-3">Loading PDF...</h4>
                <p className="text-gray-300">Please wait while we load the document</p>
>>>>>>> 826dffc0
              </div>
            </div>
          ) : pdfError ? (
            <div className="flex items-center justify-center h-full text-center text-white">
              <div>
                <BookOpen className="w-20 h-20 mx-auto text-red-400 mb-6" />
                <h4 className="text-xl font-semibold mb-3">Error Loading PDF</h4>
                <p className="text-gray-300 mb-6">{pdfError}</p>
                <Button 
                  onClick={handleDownload} 
                  className="bg-gradient-to-r from-red-700 to-red-800 hover:from-red-800 hover:to-red-900"
                >
                  <Download className="w-4 h-4 mr-2" />
                  Download PDF ({document.fileSize})
                </Button>
              </div>
            </div>
          ) : pdfUrl ? (
            <div className="w-full h-full overflow-auto">
              <PDFDocument
<<<<<<< HEAD
                key={pdfUrl} // Force re-render when URL changes
                file={pdfUrl}
                onLoadSuccess={onDocumentLoadSuccess}
                onLoadError={onDocumentLoadError}
                options={pdfOptions}
=======
                file={pdfUrl}
                onLoadSuccess={onDocumentLoadSuccess}
                onLoadError={onDocumentLoadError}
                options={{
                  cMapUrl: 'https://unpkg.com/pdfjs-dist@3.11.174/cmaps/',
                  cMapPacked: true,
                  standardFontDataUrl: 'https://unpkg.com/pdfjs-dist@3.11.174/standard_fonts/',
                }}
>>>>>>> 826dffc0
                loading={
                  <div className="flex items-center justify-center h-full text-gray-500">
                    <div className="text-center">
                      <BookOpen className="w-16 h-16 mx-auto mb-4 animate-pulse" />
<<<<<<< HEAD
                      <p className="text-sm mt-80">Loading PDF...</p>
=======
                      <p className="text-sm">Loading PDF...</p>
>>>>>>> 826dffc0
                    </div>
                  </div>
                }
              >
                {viewMode === 'single' ? (
                  // Single Page View
                  <div className="flex items-center justify-center h-full p-4">
                    <div className="bg-white shadow-2xl rounded-lg overflow-hidden max-w-full max-h-full">
                      <PDFPage
                        pageNumber={pageNumber}
                        scale={scale}
                        rotate={rotation}
                        loading={
                          <div className="flex items-center justify-center h-96 w-96 bg-gray-100">
                            <p className="text-sm text-gray-500">Loading page...</p>
                          </div>
                        }
                        renderTextLayer={true}
                        renderAnnotationLayer={true}
                        className="shadow-lg max-w-full max-h-full"
<<<<<<< HEAD
                        onLoadError={(error) => {
                          console.warn('Page load error:', error);
                        }}
=======
>>>>>>> 826dffc0
                      />
                    </div>
                  </div>
                ) : (
                  // Scrollable Multi-Page View
                  <div className="flex flex-col items-center space-y-4 p-4">
                    {numPages && Array.from({ length: numPages }, (_, index) => (
                      <div key={index + 1} className="bg-white shadow-2xl rounded-lg overflow-hidden">
                        <PDFPage
                          pageNumber={index + 1}
                          scale={scale}
                          rotate={rotation}
                          loading={
                            <div className="flex items-center justify-center h-96 w-96 bg-gray-100">
                              <p className="text-sm text-gray-500">Loading page {index + 1}...</p>
                            </div>
                          }
                          renderTextLayer={true}
                          renderAnnotationLayer={true}
                          className="shadow-lg"
<<<<<<< HEAD
                          onLoadError={(error) => {
                            console.warn(`Page ${index + 1} load error:`, error);
                          }}
=======
>>>>>>> 826dffc0
                        />
                      </div>
                    ))}
                  </div>
                )}
              </PDFDocument>
            </div>
          ) : (
            <div className="flex items-center justify-center h-full text-center text-white">
              <div>
                <BookOpen className="w-20 h-20 mx-auto text-gray-400 mb-6" />
                <h4 className="text-xl font-semibold mb-3">PDF Preview</h4>
                <p className="text-gray-300 mb-6">Click download to view the full document</p>
                <Button 
                  onClick={handleDownload} 
                  className="bg-gradient-to-r from-red-700 to-red-800 hover:from-red-800 hover:to-red-900"
                >
                  <Download className="w-4 h-4 mr-2" />
                  Download PDF ({document.fileSize})
                </Button>
              </div>
            </div>
          )}
        </div>
    </div>
  );
}<|MERGE_RESOLUTION|>--- conflicted
+++ resolved
@@ -1,8 +1,4 @@
-<<<<<<< HEAD
 import { useState, useEffect, useMemo, useCallback } from "react";
-=======
-import { useState, useEffect } from "react";
->>>>>>> 826dffc0
 import { 
   BookOpen, 
   Download, 
@@ -76,7 +72,7 @@
   const [showToolbar, setShowToolbar] = useState(true);
   const [showSidebar, setShowSidebar] = useState(false);
   const [viewMode, setViewMode] = useState<'single' | 'scroll'>('scroll');
-<<<<<<< HEAD
+  const [inputPageNumber, setInputPageNumber] = useState('1');
 
   // Memoize the PDF options to prevent unnecessary reloads
   const pdfOptions = useMemo(() => ({
@@ -89,15 +85,13 @@
   const onDocumentLoadSuccess = useCallback(({ numPages }: { numPages: number }) => {
     setNumPages(numPages);
     setPageNumber(1);
+    setInputPageNumber('1');
   }, []);
 
   const onDocumentLoadError = useCallback((error: Error) => {
     console.error('PDF load error:', error);
     setPdfError('Failed to load PDF document');
   }, []);
-=======
-  const [inputPageNumber, setInputPageNumber] = useState('1');
->>>>>>> 826dffc0
 
   // Update download count when document changes
   useEffect(() => {
@@ -149,14 +143,11 @@
     }
   }, [isOpen]);
 
-<<<<<<< HEAD
-=======
   // Sync input page number with actual page number
   useEffect(() => {
     setInputPageNumber(pageNumber.toString());
   }, [pageNumber]);
 
->>>>>>> 826dffc0
   // Early return after all hooks
   if (!document) {
     return null;
@@ -232,20 +223,6 @@
     }
   };
 
-<<<<<<< HEAD
-=======
-  const onDocumentLoadSuccess = ({ numPages }: { numPages: number }) => {
-    setNumPages(numPages);
-    setPageNumber(1);
-    setInputPageNumber('1');
-  };
-
-  const onDocumentLoadError = (error: Error) => {
-    console.error('PDF load error:', error);
-    setPdfError('Failed to load PDF document');
-  };
-
->>>>>>> 826dffc0
   const changePage = (offset: number) => {
     setPageNumber(prevPageNumber => {
       const newPageNumber = prevPageNumber + offset;
@@ -507,11 +484,6 @@
                   <ChevronLeft className="w-5 h-5" />
                 </Button>
                 
-<<<<<<< HEAD
-                <div className="bg-white/20 rounded-lg px-4 py-2 min-w-0">
-                  <span className="text-sm font-medium">
-                    {pageNumber} of {numPages || '?'}
-=======
                 <div className="bg-white/20 rounded-lg px-4 py-2 min-w-0 flex items-center space-x-2">
                   <input
                     type="text"
@@ -523,7 +495,6 @@
                   />
                   <span className="text-sm font-medium">
                     of {numPages || '?'}
->>>>>>> 826dffc0
                   </span>
                 </div>
                 
@@ -568,8 +539,6 @@
               >
                 <ZoomIn className="w-5 h-5" />
               </Button>
-<<<<<<< HEAD
-=======
             </div>
 
             <div className="w-px h-8 bg-white/30"></div>
@@ -592,36 +561,10 @@
               >
                 Scroll
               </Button>
->>>>>>> 826dffc0
             </div>
 
             <div className="w-px h-8 bg-white/30"></div>
 
-<<<<<<< HEAD
-            {/* View Mode Toggle */}
-            <div className="flex items-center space-x-2">
-              <Button
-                size="sm"
-                variant={viewMode === 'single' ? 'default' : 'ghost'}
-                onClick={() => setViewMode('single')}
-                className="text-gray-300 hover:text-white hover:bg-white/20"
-              >
-                Single
-              </Button>
-              <Button
-                size="sm"
-                variant={viewMode === 'scroll' ? 'default' : 'ghost'}
-                onClick={() => setViewMode('scroll')}
-                className="text-gray-300 hover:text-white hover:bg-white/20"
-              >
-                Scroll
-              </Button>
-            </div>
-
-            <div className="w-px h-8 bg-white/30"></div>
-
-=======
->>>>>>> 826dffc0
             {/* Rotate Control */}
             <Button
               size="sm"
@@ -674,7 +617,6 @@
                   ))}
                 </div>
               </div>
-<<<<<<< HEAD
 
               {/* Abstract */}
               <div>
@@ -710,43 +652,6 @@
                 </div>
               </div>
 
-=======
-
-              {/* Abstract */}
-              <div>
-                <h4 className="font-semibold mb-3 text-gray-700">Abstract</h4>
-                <p className="text-gray-600 leading-relaxed text-sm">{document.abstract}</p>
-              </div>
-
-              {/* Statistics */}
-              <div>
-                <h4 className="font-semibold mb-3 text-gray-700">Statistics</h4>
-                <div className="grid grid-cols-1 gap-3">
-                  <div className="flex items-center justify-between p-3 bg-gradient-to-r from-blue-50 to-blue-100 rounded-lg">
-                    <div className="flex items-center space-x-2">
-                      <Download className="w-4 h-4 text-blue-600" />
-                      <span className="text-sm font-medium text-gray-700">Downloads</span>
-                    </div>
-                    <span className="font-bold text-blue-600">{downloadCount}</span>
-                  </div>
-                  <div className="flex items-center justify-between p-3 bg-gradient-to-r from-green-50 to-green-100 rounded-lg">
-                    <div className="flex items-center space-x-2">
-                      <FileText className="w-4 h-4 text-green-600" />
-                      <span className="text-sm font-medium text-gray-700">Pages</span>
-                    </div>
-                    <span className="font-bold text-green-600">{document.pages}</span>
-                  </div>
-                  <div className="flex items-center justify-between p-3 bg-gradient-to-r from-purple-50 to-purple-100 rounded-lg">
-                    <div className="flex items-center space-x-2">
-                      <BookOpen className="w-4 h-4 text-purple-600" />
-                      <span className="text-sm font-medium text-gray-700">File Size</span>
-                    </div>
-                    <span className="font-bold text-purple-600">{document.fileSize}</span>
-                  </div>
-                </div>
-              </div>
-
->>>>>>> 826dffc0
               {/* Action Buttons */}
               <div className="space-y-3">
                 <Button 
@@ -774,12 +679,9 @@
           {pdfLoading ? (
             <div className="flex items-center justify-center h-full text-center text-white">
               <div>
-<<<<<<< HEAD
-=======
                 <BookOpen className="w-20 h-20 mx-auto text-gray-400 mb-6 animate-pulse" />
                 <h4 className="text-xl font-semibold mb-3">Loading PDF...</h4>
                 <p className="text-gray-300">Please wait while we load the document</p>
->>>>>>> 826dffc0
               </div>
             </div>
           ) : pdfError ? (
@@ -800,31 +702,16 @@
           ) : pdfUrl ? (
             <div className="w-full h-full overflow-auto">
               <PDFDocument
-<<<<<<< HEAD
                 key={pdfUrl} // Force re-render when URL changes
                 file={pdfUrl}
                 onLoadSuccess={onDocumentLoadSuccess}
                 onLoadError={onDocumentLoadError}
                 options={pdfOptions}
-=======
-                file={pdfUrl}
-                onLoadSuccess={onDocumentLoadSuccess}
-                onLoadError={onDocumentLoadError}
-                options={{
-                  cMapUrl: 'https://unpkg.com/pdfjs-dist@3.11.174/cmaps/',
-                  cMapPacked: true,
-                  standardFontDataUrl: 'https://unpkg.com/pdfjs-dist@3.11.174/standard_fonts/',
-                }}
->>>>>>> 826dffc0
                 loading={
                   <div className="flex items-center justify-center h-full text-gray-500">
                     <div className="text-center">
                       <BookOpen className="w-16 h-16 mx-auto mb-4 animate-pulse" />
-<<<<<<< HEAD
-                      <p className="text-sm mt-80">Loading PDF...</p>
-=======
                       <p className="text-sm">Loading PDF...</p>
->>>>>>> 826dffc0
                     </div>
                   </div>
                 }
@@ -845,12 +732,9 @@
                         renderTextLayer={true}
                         renderAnnotationLayer={true}
                         className="shadow-lg max-w-full max-h-full"
-<<<<<<< HEAD
                         onLoadError={(error) => {
                           console.warn('Page load error:', error);
                         }}
-=======
->>>>>>> 826dffc0
                       />
                     </div>
                   </div>
@@ -871,12 +755,9 @@
                           renderTextLayer={true}
                           renderAnnotationLayer={true}
                           className="shadow-lg"
-<<<<<<< HEAD
                           onLoadError={(error) => {
                             console.warn(`Page ${index + 1} load error:`, error);
                           }}
-=======
->>>>>>> 826dffc0
                         />
                       </div>
                     ))}
